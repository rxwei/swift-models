// Copyright 2018 The TensorFlow Authors. All Rights Reserved.
//
// Licensed under the Apache License, Version 2.0 (the "License");
// you may not use this file except in compliance with the License.
// You may obtain a copy of the License at
//
//     http://www.apache.org/licenses/LICENSE-2.0
//
// Unless required by applicable law or agreed to in writing, software
// distributed under the License is distributed on an "AS IS" BASIS,
// WITHOUT WARRANTIES OR CONDITIONS OF ANY KIND, either express or implied.
// See the License for the specific language governing permissions and
// limitations under the License.

import Foundation
import TensorFlow

/// Reads MNIST images and labels from specified file paths.
<<<<<<< HEAD
public func readMnist(imagesFile: String, labelsFile: String) -> (images: Tensor<Float>, labels: Tensor<Int32>) {
=======
func readMNIST(imagesFile: String, labelsFile: String) -> (images: Tensor<Float>, labels: Tensor<Int32>) {
>>>>>>> 5d15f5bc
    print("Reading data.")
    let imageData = try! Data(contentsOf: URL(fileURLWithPath: imagesFile)).dropFirst(16)
    let labelData = try! Data(contentsOf: URL(fileURLWithPath: labelsFile)).dropFirst(8)
    let images = imageData.map { Float($0) }
    let labels = labelData.map { Int32($0) }
    let rowCount = Int32(labels.count)
    let columnCount = Int32(images.count) / rowCount

    print("Constructing data tensors.")
    let imagesTensor = Tensor(shape: [rowCount, columnCount], scalars: images)
    let labelsTensor = Tensor(labels)
    return (imagesTensor.toAccelerator(), labelsTensor.toAccelerator())
}

/// Parameters of an MNIST classifier.
struct MNISTParameters : ParameterAggregate {
<<<<<<< HEAD
  var w1 = Tensor<Float>(randomUniform: [784, 30])
  var w2 = Tensor<Float>(randomUniform: [30, 10])
  var b1 = Tensor<Float>(zeros: [1, 30])
  var b2 = Tensor<Float>(zeros: [1, 10])
=======
    var w1 = Tensor<Float>(randomUniform: [784, 30])
    var w2 = Tensor<Float>(randomUniform: [30, 10])
    var b1 = Tensor<Float>(zeros: [1, 30])
    var b2 = Tensor<Float>(zeros: [1, 10])
>>>>>>> 5d15f5bc
}

/// Train a MNIST classifier for the specified number of iterations.
func train(_ parameters: inout MNISTParameters, iterationCount: Int) {
    // Get script directory. This is necessary for MNIST.swift to work when
    // invoked from any directory.
    let currentDirectory = URL(fileURLWithPath: FileManager.default.currentDirectoryPath)
    let currentScriptPath = URL(fileURLWithPath: CommandLine.arguments[0],
                                relativeTo: currentDirectory)
    let scriptDirectory = currentScriptPath.appendingPathComponent("..")

    // Get training data.
    let imagesFile = scriptDirectory.appendingPathComponent("train-images-idx3-ubyte").path
    let labelsFile = scriptDirectory.appendingPathComponent("train-labels-idx1-ubyte").path
    let (images, numericLabels) = readMNIST(imagesFile: imagesFile, labelsFile: labelsFile)
    let labels = Tensor<Float>(oneHotAtIndices: numericLabels, depth: 10)
<<<<<<< HEAD
    // FIXME: Defining batchSize as a scalar, or as a tensor as follows instead
    // of returning it from readMnist() crashes the compiler:
    // https://bugs.swift.org/browse/SR-7706
    // let batchSize = Tensor<Float>(Float(images.shape[0]))
=======
>>>>>>> 5d15f5bc
    let batchSize = Float(images.shape[0])

    // Hyper-parameters.
    let learningRate: Float = 0.2
    var loss = Float.infinity

    // Training loop.
    print("Begin training for \(iterationCount) iterations.")

<<<<<<< HEAD
    for i in 0...iterationCount {
=======
    for _ in 0...iterationCount {
>>>>>>> 5d15f5bc
        // Forward pass.
        let z1 = images • parameters.w1 + parameters.b1
        let h1 = sigmoid(z1)
        let z2 = h1 • parameters.w2 + parameters.b2
        let predictions = sigmoid(z2)

        // Backward pass. This will soon be replaced by automatic
        // differentiation.
        let dz2 = (predictions - labels) / batchSize
        let dw2 = h1.transposed() • dz2
        let db2 = dz2.sum(squeezingAxes: 0)
        let dz1 = matmul(dz2, parameters.w2.transposed()) * h1 * (1 - h1)
        let dw1 = images.transposed() • dz1
        let db1 = dz1.sum(squeezingAxes: 0)
        let gradients = MNISTParameters(w1: dw1, w2: dw2, b1: db1, b2: db2)

        // Update parameters.
        parameters.update(withGradients: gradients) { param, grad in
<<<<<<< HEAD
          param -= grad * learningRate
=======
            param -= grad * learningRate
>>>>>>> 5d15f5bc
        }

        // Update the sigmoid-based cross-entropy loss, where we treat the 10
        // class labels as independent. This is unnecessary for the MNIST case,
        // where we want to predict a single label. In that case we should
        // consider switching to a softmax-based cross-entropy loss.
        let part1 = -labels * log(predictions)
        let part2 = -(1 - labels) * log(1 - predictions)
        loss = (part1 + part2).sum() / batchSize
      
        print("Loss:", loss)
    }
}

var parameters = MNISTParameters()
// Start training.
train(&parameters, iterationCount: 20)<|MERGE_RESOLUTION|>--- conflicted
+++ resolved
@@ -16,11 +16,7 @@
 import TensorFlow
 
 /// Reads MNIST images and labels from specified file paths.
-<<<<<<< HEAD
-public func readMnist(imagesFile: String, labelsFile: String) -> (images: Tensor<Float>, labels: Tensor<Int32>) {
-=======
 func readMNIST(imagesFile: String, labelsFile: String) -> (images: Tensor<Float>, labels: Tensor<Int32>) {
->>>>>>> 5d15f5bc
     print("Reading data.")
     let imageData = try! Data(contentsOf: URL(fileURLWithPath: imagesFile)).dropFirst(16)
     let labelData = try! Data(contentsOf: URL(fileURLWithPath: labelsFile)).dropFirst(8)
@@ -37,17 +33,10 @@
 
 /// Parameters of an MNIST classifier.
 struct MNISTParameters : ParameterAggregate {
-<<<<<<< HEAD
-  var w1 = Tensor<Float>(randomUniform: [784, 30])
-  var w2 = Tensor<Float>(randomUniform: [30, 10])
-  var b1 = Tensor<Float>(zeros: [1, 30])
-  var b2 = Tensor<Float>(zeros: [1, 10])
-=======
     var w1 = Tensor<Float>(randomUniform: [784, 30])
     var w2 = Tensor<Float>(randomUniform: [30, 10])
     var b1 = Tensor<Float>(zeros: [1, 30])
     var b2 = Tensor<Float>(zeros: [1, 10])
->>>>>>> 5d15f5bc
 }
 
 /// Train a MNIST classifier for the specified number of iterations.
@@ -64,13 +53,6 @@
     let labelsFile = scriptDirectory.appendingPathComponent("train-labels-idx1-ubyte").path
     let (images, numericLabels) = readMNIST(imagesFile: imagesFile, labelsFile: labelsFile)
     let labels = Tensor<Float>(oneHotAtIndices: numericLabels, depth: 10)
-<<<<<<< HEAD
-    // FIXME: Defining batchSize as a scalar, or as a tensor as follows instead
-    // of returning it from readMnist() crashes the compiler:
-    // https://bugs.swift.org/browse/SR-7706
-    // let batchSize = Tensor<Float>(Float(images.shape[0]))
-=======
->>>>>>> 5d15f5bc
     let batchSize = Float(images.shape[0])
 
     // Hyper-parameters.
@@ -80,11 +62,7 @@
     // Training loop.
     print("Begin training for \(iterationCount) iterations.")
 
-<<<<<<< HEAD
-    for i in 0...iterationCount {
-=======
     for _ in 0...iterationCount {
->>>>>>> 5d15f5bc
         // Forward pass.
         let z1 = images • parameters.w1 + parameters.b1
         let h1 = sigmoid(z1)
@@ -103,11 +81,7 @@
 
         // Update parameters.
         parameters.update(withGradients: gradients) { param, grad in
-<<<<<<< HEAD
-          param -= grad * learningRate
-=======
             param -= grad * learningRate
->>>>>>> 5d15f5bc
         }
 
         // Update the sigmoid-based cross-entropy loss, where we treat the 10
